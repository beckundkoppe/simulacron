--- conflicted
+++ resolved
@@ -1,66 +1,24 @@
 # test_main.py
 
 from advanced.agent import Agent
-<<<<<<< HEAD
-from benchmark import benchmark
-import debug.settings as settings
-=======
 import debug.console as console
->>>>>>> f14ecb5b
 from llm.cache import Cache
 from advanced.tool import tool
 from llm.memory.memory import Memory
 from llm.model import Model
 from llm.runner import Role, Runner
 
-<<<<<<< HEAD
-@tool
-def get_time() -> str:
-    """Return the current system time as an ISO string.
-
-    Returns:
-        str: Current system time in ISO 8601 format.
-    """
-    
-    settings.pretty(
-        settings.bullet(f"[TOOLCALL] get_time", color=settings.Color.YELLOW),
-    )
-    return "19:20"
-
-
-@tool
-def skip() -> None:
-    """End the agent's turn.
-
-    This tool signals that no further actions are required.
-
-    Returns:
-        None
-    """
-    settings.pretty(
-        settings.bullet(f"[TOOLCALL] skip", color=settings.Color.YELLOW),
-    )
-
-@tool
-def body_say(msg: str) -> str:
-=======
 import inspect
 
 @tool
 def body_say(msg: str) -> None:
->>>>>>> f14ecb5b
     """The human says something something loud.
 
     Args:
         msg (str): The message text to output.
     """
-<<<<<<< HEAD
-    settings.pretty(
-        settings.bullet(f"[TOOLCALL] say: {msg}", color=settings.Color.YELLOW),
-=======
     console.pretty(
         console.bullet(f"[TOOLCALL] {inspect.currentframe().f_code.co_name}: {msg}", color=console.Color.YELLOW),
->>>>>>> f14ecb5b
     )
 
 @tool
@@ -70,13 +28,8 @@
     Args:
         action (str): The description of the ction to perform.
     """
-<<<<<<< HEAD
-    settings.pretty(
-        settings.bullet(f"[TOOLCALL] perform_body_action: {action}", color=settings.Color.YELLOW),
-=======
     console.pretty(
         console.bullet(f"[TOOLCALL] {inspect.currentframe().f_code.co_name}: {action}", color=console.Color.YELLOW),
->>>>>>> f14ecb5b
     )
 
 def main():
@@ -84,35 +37,6 @@
 
     cache = Cache()
 
-<<<<<<< HEAD
-    cache.get(Model.Local.Ollama.HYBRID_LLAMA3_1_NEMOTRON_8B)
-
-    ##### Runner Example
-
-    runner_memory = Memory()
-    runner = cache.get(Model.Local.Ollama.HYBRID_LLAMA3_1_NEMOTRON_8B)
-    runner.invoke("hello, im felix", role=Role.USER, memory=runner_memory)
-    runner.invoke("What did i say my name was?", role=Role.USER, memory=runner_memory)
-
-    ##### Agent Example
-
-    agent_memory = Memory()
-    agent_memory.add_message(Role.SYSTEM, "You are german and dont understand any other language. Dont provide any translations.")
-    agent = Agent.build(cache.get(Model.Local.Ollama.HYBRID_LLAMA3_1_NEMOTRON_8B), memory=agent_memory)
-    agent.invoke("hello, iam Felix")
-    agent.invoke("What did i say my name was?")
-
-    ##### Toolcalling Example
-
-    imaginator_mem = Memory()
-    imaginator_mem.add_message(Role.SYSTEM, "You are an advanced, creative AI and always provide suggestions.")
-    imaginator = Agent.build(cache.get(Model.Local.Ollama.HYBRID_LLAMA3_1_NEMOTRON_8B), memory=imaginator_mem)
-    answer = imaginator.invoke("You are a Human in a Room. You have no memory. You have to escape. Survive! Wich are the nexz Actions would you like to perform? Keep it short")
-
-    realisator_mem = Memory()
-    realisator_mem.add_message(Role.SYSTEM, "You are an advanced, AI. You use body action tools to realise plans of a human brain. Toolcalls only!")
-    realisator = Agent.build(Model.Local.Ollama.HYBRID_LLAMA3_1_NEMOTRON_8B)
-=======
     # prepare models (so that output is not flooded when LlamaCpp initialises)
     ##cache.get(Model.Local.Ollama.INSTRUCT_GEMMA3_4B)
     ##cache.get(Model.Local.Ollama.HYBRID_LLAMA3_2_3B)
@@ -142,7 +66,6 @@
     realisator_mem = SimpleMemory()
     imaginator_mem.add_message(Role.SYSTEM, "You use body action tools to realise the suggestions of a human brain. Toolcalls only! You can not communicate with the human but only realise its plans. Dont let the human talk with whith its self")
     realisator = Agent.build(cache.get(Model.Local.LlamaCpp.HYBRID_LLAMA3_GROQ_8B_Q8), memory=imaginator_mem)
->>>>>>> f14ecb5b
     realisator.register_tools([body_say, perform_body_action])
     realisator.invoke("PLANS:" + answer)
 
