--- conflicted
+++ resolved
@@ -19,13 +19,6 @@
 
     def to_string(self, backend: Backend) -> tuple[str, str, str]:
         return self.value, "", ""
-<<<<<<< HEAD
-        #if backend is Backend.LLAMACPP and self is Role.SYSTEM:
-        #    return "user", "[system: ", "]"
-        #else:
-        #    return self.value, "", ""
-=======
->>>>>>> f14ecb5b
 
 class Memory(ABC):
     def __init__(self) -> None:
@@ -87,11 +80,7 @@
         """
         Pretty-print the current conversation history with colorised bullets.
         """
-<<<<<<< HEAD
-        from config import pretty, bullet, debug_separator, Color
-=======
         from debug.console import pretty, bullet, debug_separator, Color
->>>>>>> f14ecb5b
 
         color = Color.BLUE
 
